--- conflicted
+++ resolved
@@ -136,7 +136,8 @@
         let is_q_x_reduced_in_r_equal_to_r = scalar_chip.is_strict_equal(ctx, &q_x_reduced_in_r, &sig.r)?;
         
         let is_valid = scalar_chip.and(ctx, &is_r_s_valid, &is_q_x_reduced_in_r_equal_to_r)?;
-        let enable_skipping_invalid_signature_value = scalar_chip.assign_constant(ctx, enable_skipping_invalid_signature.into())?;
+        let value_1 = enable_skipping_invalid_signature as u64;
+        let enable_skipping_invalid_signature_value = scalar_chip.assign_constant(ctx, value_1.into())?;
         let value_2 = 1;
         let value2 = scalar_chip.assign_constant(ctx, value_2.into())?;
         let result = scalar_chip.select(ctx, &value2, &enable_skipping_invalid_signature_value, &is_valid)?;
@@ -160,21 +161,18 @@
     use ecc::{EccConfig, GeneralEccChip};
     use halo2::arithmetic::CurveAffine;
     use halo2::circuit::{Layouter, SimpleFloorPlanner, Value};
-<<<<<<< HEAD
     use halo2::dev::{VerifyFailure, FailureLocation};
-=======
     use halo2::halo2curves::{
         ff::{Field, FromUniformBytes, PrimeField},
         group::{Curve, Group},
     };
->>>>>>> f72db265
     use halo2::plonk::{Circuit, ConstraintSystem, Error};
     use integer::IntegerInstructions;
     use maingate::mock_prover_verify;
     use maingate::{MainGate, MainGateConfig, RangeChip, RangeConfig, RangeInstructions};
     use rand_core::OsRng;
 
-    use std::fmt::{self, Debug};
+    use std::fmt::{Debug};
     use std::marker::PhantomData;
 
     const BIT_LEN_LIMB: usize = 68;
@@ -319,11 +317,7 @@
             big_to_fe(x_big)
         }
 
-<<<<<<< HEAD
-        fn generate_valid_inputs<C: CurveAffine, N: FieldExt>() -> (C, C::Scalar, C::Scalar, C::Scalar) {
-=======
-        fn run<C: CurveAffine, N: FromUniformBytes<64> + Ord>() {
->>>>>>> f72db265
+        fn generate_valid_inputs<C: CurveAffine, N: FromUniformBytes<64> + Ord>() -> (C, C::Scalar, C::Scalar, C::Scalar) {
             let g = C::generator();
 
             // Generate a key pair
@@ -363,13 +357,13 @@
             (public_key, r, s, msg_hash)
         }
 
-        fn generate_invalid_inputs<C: CurveAffine, N: FieldExt>() -> (C, C::Scalar, C::Scalar, C::Scalar) {
+        fn generate_invalid_inputs<C: CurveAffine, N: FromUniformBytes<64> + Ord>() -> (C, C::Scalar, C::Scalar, C::Scalar) {
             let (public_key, _, s, msg_hash) = generate_valid_inputs::<C, N>();
             // Set the value of r incorrectly
             (public_key, s, s, msg_hash)
         }
 
-        fn run<C: CurveAffine, N: FieldExt>(valid_input: bool, enable_skipping_invalid_signature: bool) {
+        fn run<C: CurveAffine, N: FromUniformBytes<64> + Ord>(valid_input: bool, enable_skipping_invalid_signature: bool) {
             let (public_key, r, s, msg_hash) = if valid_input {
                 generate_valid_inputs::<C, N>()
             } else {
@@ -382,13 +376,17 @@
                 signature: Value::known((r, s)),
                 msg_hash:Value::known(msg_hash),
                 aux_generator,
-<<<<<<< HEAD
-                window_size: 2,
+                window_size: 4,
                 enable_skipping_invalid_signature,
                 ..Default::default()
             };
             let instance = vec![vec![]];
-            // assert_eq!(mock_prover_verify(&circuit, instance), Ok(()));
+            // let result = mock_prover_verify(&circuit, instance);
+            // if valid_input || enable_skipping_invalid_signature {
+            //     assert_eq!(result, Ok(()));
+            // } else {
+            //     assert!(result.is_err()); // Expects an error
+            // }
             match mock_prover_verify(&circuit, instance) {
                 Ok(_) => {
                     println!("ok");
@@ -414,13 +412,6 @@
                     }
                 }
             }
-=======
-                window_size: 4,
-                ..Default::default()
-            };
-            let instance = vec![vec![]];
-            mock_prover_verify(&circuit, instance);
->>>>>>> f72db265
         }
 
         use crate::curves::bn256::Fr as BnScalar;
